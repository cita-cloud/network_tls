[package]
name = "network"
version = "6.3.0"
edition = "2018"

[dependencies]
tokio = { version = "1", features = ["rt-multi-thread", "time"] }
tokio-stream = "0.1"
tokio-util = "0.6"
# !!
tokio-rustls = { version = "0.22", features = ["dangerous_configuration"] }
rcgen = "0.8"
x509-parser = "0.12"
futures = "0.3"
toml = "0.5"
serde = { version = "1", features = ["derive"] }
clap = "=3.0.0-beta.4"
tonic = "0.5"
prost = "0.8"
bytes = "1"
thiserror =  "1"
tracing = "0.1"
tracing-subscriber = "0.2"
tracing-appender = "0.1"
<<<<<<< HEAD
=======
tentacle-multiaddr = "0.3"
>>>>>>> 763a7341
parking_lot = "0.11"

[build-dependencies]
tonic-build = "0.5"<|MERGE_RESOLUTION|>--- conflicted
+++ resolved
@@ -22,10 +22,7 @@
 tracing = "0.1"
 tracing-subscriber = "0.2"
 tracing-appender = "0.1"
-<<<<<<< HEAD
-=======
 tentacle-multiaddr = "0.3"
->>>>>>> 763a7341
 parking_lot = "0.11"
 
 [build-dependencies]
