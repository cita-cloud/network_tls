use std::sync::Arc;
use std::task::Poll;
use std::time::Duration;

use tokio::net::TcpStream;
use tokio::sync::mpsc;
use tokio::task::JoinHandle;
use tokio::time;

use tokio_stream::Stream;
use tokio_stream::StreamExt;

use tokio_rustls::rustls::ClientConfig;
use tokio_rustls::webpki::DNSNameRef;
use tokio_rustls::TlsConnector;

use futures::future::poll_fn;
use futures::SinkExt;

use tracing::{debug, info, warn};

use crate::codec::Codec;
use crate::codec::DecodeError;
use crate::proto::NetworkMsg;

type TlsStream = tokio_rustls::TlsStream<TcpStream>;
type ServerTlsStream = tokio_rustls::server::TlsStream<TcpStream>;
type ClientTlsStream = tokio_rustls::client::TlsStream<TcpStream>;

type Framed = tokio_util::codec::Framed<TlsStream, Codec>;

#[derive(Debug, Clone)]
pub struct PeerHandle {
    id: u64,
    host: String,
    port: u16,
    inbound_stream_tx: mpsc::Sender<ServerTlsStream>,
    outbound_msg_tx: mpsc::Sender<NetworkMsg>,
}

impl PeerHandle {
    pub fn id(&self) -> u64 {
        self.id
    }

<<<<<<< HEAD
    pub fn accept(&self, stream: ServerTlsStream) {
        let inbound_stream_tx = self.inbound_stream_tx.clone();
        tokio::spawn(async move {
            let _ = inbound_stream_tx.send(stream).await;
        });
    }

=======
    pub fn host(&self) -> &str {
        &self.host
    }

    pub fn port(&self) -> u16 {
        self.port
    }

    pub fn accept(&self, stream: ServerTlsStream) {
        let inbound_stream_tx = self.inbound_stream_tx.clone();
        tokio::spawn(async move {
            let _ = inbound_stream_tx.send(stream).await;
        });
    }

>>>>>>> 763a7341
    pub fn send_msg(&self, msg: NetworkMsg) {
        let outbound_msg_tx = self.outbound_msg_tx.clone();
        tokio::spawn(async move {
            let _ = outbound_msg_tx.send(msg).await;
        });
    }
}

pub struct Peer {
    id: u64,

    domain: String,
    host: String,
    port: u16,

    tls_config: Arc<ClientConfig>,
    reconnect_timeout: u64,

    // msg to send to this peer
    outbound_msg_rx: mpsc::Receiver<NetworkMsg>,
    // msg received from this peer
    inbound_msg_tx: mpsc::Sender<NetworkMsg>,

    inbound_stream_rx: mpsc::Receiver<ServerTlsStream>,
}

impl Peer {
    pub fn new(
        id: u64,
        domain: String,
        host: String,
        port: u16,
        tls_config: Arc<ClientConfig>,
        reconnect_timeout: u64,
        inbound_msg_tx: mpsc::Sender<NetworkMsg>,
    ) -> (Peer, PeerHandle) {
        let (inbound_stream_tx, inbound_stream_rx) = mpsc::channel(1);
        let (outbound_msg_tx, outbound_msg_rx) = mpsc::channel(1024);

        let peer = Self {
            id,
            domain,
            host: host.clone(),
            port,
            tls_config,
            reconnect_timeout,
            outbound_msg_rx,
            inbound_msg_tx,
            inbound_stream_rx,
        };

        let handle = PeerHandle {
            id,
            host,
            port,
            inbound_stream_tx,
            outbound_msg_tx,
        };

        (peer, handle)
    }

    pub async fn run(mut self) {
        let mut framed: Option<Framed> = None;
        let mut pending_conn: Option<JoinHandle<Result<ClientTlsStream, std::io::Error>>> = None;

        let reconnect_timeout = Duration::from_secs(self.reconnect_timeout);
        let reconnect_timeout_fut = time::sleep(Duration::from_secs(0));
        tokio::pin!(reconnect_timeout_fut);

        loop {
            tokio::select! {
                // spawn task to connect to this peer; outbound stream
                _ = reconnect_timeout_fut.as_mut(), if framed.is_none() && pending_conn.is_none() => {
                    let host = self.host.clone();
                    let port = self.port;
                    info!(peer = %self.domain, host = %host, port = %port, "connecting..");

                    let domain = DNSNameRef::try_from_ascii_str(&self.domain).unwrap().to_owned();
                    let tls_config = self.tls_config.clone();

                    let handle = tokio::spawn(async move {
                        let connector = TlsConnector::from(tls_config);

                        let tcp = TcpStream::connect((host.as_str(), port)).await?;
                        connector.connect(domain.as_ref(), tcp).await
                    });

                    pending_conn.replace(handle);
                }
                // handle previous connection task's result
                Ok(conn_result) = async { pending_conn.as_mut().unwrap().await }, if pending_conn.is_some() => {
                    pending_conn.take();

                    match conn_result {
                        Ok(stream) => {
                            info!(
                                peer = %self.domain,
                                host = %self.host,
                                port = %self.port,
                                r#type = %"outbound",
                                "new connection established"
                            );
                            framed.replace(Framed::new(
                                tokio_rustls::TlsStream::Client(stream),
                                Codec,
                            ));
                        }
                        Err(e) => {
                            debug!(
                                peer = %self.domain,
                                host = %self.host,
                                port = %self.port,
                                reason = %e,
                                "cannot connect to peer"
                            );
                            reconnect_timeout_fut.as_mut().reset(time::Instant::now() + reconnect_timeout);
                        }
                    }
                }
                // accept the established conn from this peer; inbound stream
                Some(stream) = self.inbound_stream_rx.recv() => {
                    if let Some(h) = pending_conn.take() {
                        h.abort();
                    }
                    // receive new stream
                    if framed.is_none() {
                        let incoming_peer_addr = stream.get_ref().0
                            .peer_addr()
                            .map(|s| s.to_string())
                            .unwrap_or_else(|e| format!("`unavalable: {}`", e));
                        info!(
                            peer = %self.domain,
                            host = %self.host,
                            port = %self.port,
                            incoming_peer_addr = ?incoming_peer_addr,
                            r#type = %"inbound",
                            "new connection established"
                        );
                        framed.replace(Framed::new(
                            tokio_rustls::TlsStream::Server(stream),
                            Codec
                        ));
                    }
                }
                // send out msgs to this peer; outbound msgs
                Some(msg) = self.outbound_msg_rx.recv() => {
                    // drain all the available outbound msgs
                    let mut msgs = vec![msg];
                    poll_fn(|cx| {
                        while let Poll::Ready(Some(msg)) = self.outbound_msg_rx.poll_recv(cx) {
                            msgs.push(msg);
                        }
                        Poll::Ready(())
                    }).await;

                    if let Some(fd) = framed.as_mut() {
                        let mut last_result = Ok(());
                        for msg in msgs {
                            last_result = fd.feed(msg).await;
                            if last_result.is_err() {
                                break;
                            }
                        }

                        if last_result.is_ok() {
                            last_result = fd.flush().await;
                        }
                        if let Err(e) = last_result {
                            warn!(
                                peer = %self.domain,
                                host = %self.host,
                                port = %self.port,
                                reason = %e,
                                "send outbound msgs failed, drop the stream"
                            );
                            framed.take();
                            reconnect_timeout_fut.as_mut().reset(time::Instant::now() + reconnect_timeout);
                        }
                    } else {
                        warn!(
                            peer = %self.domain,
                            host = %self.host,
                            port = %self.port,
                            msgs_cnt = %msgs.len(),
                            "drop outbound msgs since no available stream to this peer"
                        );
                    }
                }
                // receive msgs from this peer; inbound msgs
                opt_res = async { framed.as_mut().unwrap().next().await }, if framed.is_some() => {
                    // handle items produced by the stream; return true if the stream should be dropped
                    let f = |opt_res: Option<Result<NetworkMsg, DecodeError>>| {
                        match opt_res {
                            Some(Ok(mut msg)) => {
                                msg.origin = self.id;

                                let inbound_msg_tx = self.inbound_msg_tx.clone();
                                tokio::spawn(async move {
                                    let _ = inbound_msg_tx.send(msg).await;
                                });
                                false
                            }
                            Some(Err(DecodeError::Io(e))) => {
                                // drop the stream
                                warn!(
                                    peer = %self.domain,
                                    host = %self.host,
                                    port = %self.port,
                                    reason = %e,
                                    "framed stream report io error, will drop the stream"
                                );
                                true
                            }
                            Some(Err(e)) => {
                                warn!(
                                    peer = %self.domain,
                                    host = %self.host,
                                    port = %self.port,
                                    reason = %e,
                                    "framed stream report decode error"
                                );
                                false
                            }
                            None => {
                                warn!(
                                    peer = %self.domain,
                                    host = %self.host,
                                    port = %self.port,
                                    "framed stream end, will drop it"
                                );
                                true
                            }
                        }
                    };

                    // drain all the available inbound msgs
                    let mut wants_drop = f(opt_res);
                    if !wants_drop {
                        poll_fn(|cx| {
                            loop {
                                let framed_stream = Pin::new(framed.as_mut().unwrap());
                                match framed_stream.poll_next(cx) {
                                    Poll::Ready(opt_res) => {
                                        wants_drop = f(opt_res);
                                        if wants_drop {
                                            break;
                                        }
                                    }
                                    Poll::Pending => break,
                                }
                            }
                            Poll::Ready(())
                        }).await;
                    }

                    if wants_drop {
                        framed.take();
                        reconnect_timeout_fut.as_mut().reset(time::Instant::now() + reconnect_timeout);
                    }
                }
                else => {
                    info!(
                        peer = %self.domain,
                        host = %self.host,
                        port = %self.port,
                        "Peer stopped",
                    );
                }
            }
        }
    }
}<|MERGE_RESOLUTION|>--- conflicted
+++ resolved
@@ -43,7 +43,14 @@
         self.id
     }
 
-<<<<<<< HEAD
+    pub fn host(&self) -> &str {
+        &self.host
+    }
+
+    pub fn port(&self) -> u16 {
+        self.port
+    }
+
     pub fn accept(&self, stream: ServerTlsStream) {
         let inbound_stream_tx = self.inbound_stream_tx.clone();
         tokio::spawn(async move {
@@ -51,23 +58,6 @@
         });
     }
 
-=======
-    pub fn host(&self) -> &str {
-        &self.host
-    }
-
-    pub fn port(&self) -> u16 {
-        self.port
-    }
-
-    pub fn accept(&self, stream: ServerTlsStream) {
-        let inbound_stream_tx = self.inbound_stream_tx.clone();
-        tokio::spawn(async move {
-            let _ = inbound_stream_tx.send(stream).await;
-        });
-    }
-
->>>>>>> 763a7341
     pub fn send_msg(&self, msg: NetworkMsg) {
         let outbound_msg_tx = self.outbound_msg_tx.clone();
         tokio::spawn(async move {
